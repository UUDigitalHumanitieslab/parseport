--- conflicted
+++ resolved
@@ -3,21 +3,14 @@
 import { FormControl, FormGroup, Validators } from "@angular/forms";
 import { AethelListReturnItem } from "../shared/types";
 import { AethelApiService } from "../shared/services/aethel-api.service";
-<<<<<<< HEAD
-import { distinctUntilChanged, map } from "rxjs";
-=======
-import { Subject, map } from "rxjs";
->>>>>>> e832b02b
+import { Subject, distinctUntilChanged, map } from "rxjs";
 import {
     faChevronDown,
     faChevronRight,
 } from "@fortawesome/free-solid-svg-icons";
-<<<<<<< HEAD
 import { ActivatedRoute, Router } from "@angular/router";
 import { isNonNull } from "../shared/operators/IsNonNull";
-=======
 import { StatusService } from "../shared/services/status.service";
->>>>>>> e832b02b
 
 @Component({
     selector: "pp-aethel",
@@ -44,12 +37,9 @@
     constructor(
         private apiService: AethelApiService,
         private destroyRef: DestroyRef,
-<<<<<<< HEAD
         private router: Router,
         private route: ActivatedRoute,
-=======
         private statusService: StatusService
->>>>>>> e832b02b
     ) {}
 
     ngOnInit(): void {
