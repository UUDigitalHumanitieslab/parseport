--- conflicted
+++ resolved
@@ -6,16 +6,6 @@
 import { AppComponent } from "./app.component";
 import { AppRoutingModule } from "./app-routing.module";
 
-<<<<<<< HEAD
-import { FooterComponent } from "./footer/footer.component";
-import { MenuComponent } from "./menu/menu.component";
-import { HomeComponent } from "./home/home.component";
-import { SpindleComponent } from "./spindle/spindle.component";
-import { ReactiveFormsModule } from "@angular/forms";
-import { AlertComponent } from "./shared/components/alert/alert.component";
-import { AlertContainerDirective } from "./shared/directives/alert-container.directive";
-import { AlertService } from "./shared/services/alert.service";
-=======
 import { FooterComponent } from './footer/footer.component';
 import { MenuComponent } from './menu/menu.component';
 import { HomeComponent } from './home/home.component';
@@ -26,7 +16,6 @@
 import { AlertService } from './shared/services/alert.service';
 import { ExportButtonComponent } from './spindle/export-button/export-button.component';
 import { FontAwesomeModule } from '@fortawesome/angular-fontawesome';
->>>>>>> 2262e7ff
 
 @NgModule({
     declarations: [
