import { Routes } from '@angular/router';

import { HomeComponent } from './home/home.component';
import { SpindleComponent } from './spindle/spindle.component';
<<<<<<< HEAD
import { AethelComponent } from './aethel/aethel.component';
=======
import { SpindleAboutComponent } from './spindle/spindle-about/spindle-about.component';
import { SpindleNotationComponent } from './spindle/spindle-notation/spindle-notation.component';
import { ReferencesComponent } from './references/references.component';
>>>>>>> 7a5dc6a4

const routes: Routes = [
    {
        path: 'home',
        component: HomeComponent,
    },
    {
        path: 'spindle',
        children: [
            {
                path: 'about',
                component: SpindleAboutComponent
            },
            {
                path: 'notation',
                component: SpindleNotationComponent
            },
            {
                path: '',
                component: SpindleComponent
            }
        ]
    },
    {
        path: 'æthel',
        component: AethelComponent,
    },
    {
        path: 'about',
        component: HomeComponent,
    },
    {
        path: 'refs',
        component: ReferencesComponent,
    },
    {
        path: '',
        redirectTo: '/home',
        pathMatch: 'full'
    }
];

export { routes };<|MERGE_RESOLUTION|>--- conflicted
+++ resolved
@@ -2,13 +2,10 @@
 
 import { HomeComponent } from './home/home.component';
 import { SpindleComponent } from './spindle/spindle.component';
-<<<<<<< HEAD
 import { AethelComponent } from './aethel/aethel.component';
-=======
 import { SpindleAboutComponent } from './spindle/spindle-about/spindle-about.component';
 import { SpindleNotationComponent } from './spindle/spindle-notation/spindle-notation.component';
 import { ReferencesComponent } from './references/references.component';
->>>>>>> 7a5dc6a4
 
 const routes: Routes = [
     {
