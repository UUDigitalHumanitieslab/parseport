--- conflicted
+++ resolved
@@ -34,15 +34,7 @@
         buttonText="Parse"
         [isLoading]="loading === 'term-table'"
         (click)="parse()"
-<<<<<<< HEAD
     ></dh-export-button>
-=======
-        type="button"
-        i18n
-    >
-        Parse
-    </button>
->>>>>>> 059fa282
 </div>
 
 <div *ngIf="term && lexicalPhrases">
