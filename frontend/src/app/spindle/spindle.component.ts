import { Component, OnDestroy, OnInit } from "@angular/core";
import { FormControl, Validators } from "@angular/forms";
import { Subject, takeUntil } from "rxjs";
<<<<<<< HEAD
import {
    ApiService,
    LexicalPhrase,
    SpindleMode,
} from "../shared/services/api.service";
=======
import { ApiService, LexicalPhrase, SpindleMode } from "../shared/services/api.service";
>>>>>>> 2cf843f7
import { ErrorHandlerService } from "../shared/services/error-handler.service";
import { AlertService } from "../shared/services/alert.service";
import { AlertType } from "../shared/components/alert/alert.component";
import { JsonPipe } from "@angular/common";

import { faDownload, faCopy } from "@fortawesome/free-solid-svg-icons";

interface TextOutput {
    extension: 'json' | 'tex';
    text: string;
}

@Component({
    selector: "pp-spindle",
    templateUrl: "./spindle.component.html",
    styleUrls: ["./spindle.component.scss"],
})
export class SpindleComponent implements OnInit, OnDestroy {
    spindleInput = new FormControl<string>("", {
        validators: [Validators.required],
    });
    term: string | null = null;
    textOutput: TextOutput | null = null;
    lexicalPhrases: LexicalPhrase[] = [];
    loading: SpindleMode | null = null;
<<<<<<< HEAD

    faCopy = faCopy;
    faDownload = faDownload;
=======
    term: string | null = null;
    lexicalPhrases: LexicalPhrase[] = [];
>>>>>>> 2cf843f7

    private destroy$ = new Subject<void>();

    constructor(
        private apiService: ApiService,
        private alertService: AlertService,
        private errorHandler: ErrorHandlerService,
        private JSONPipe: JsonPipe,
    ) {}

    ngOnInit(): void {
        this.apiService
            .spindleResult$()
            .pipe(takeUntil(this.destroy$))
            .subscribe((response) => {
                this.loading = null;
                // HTTP error
                if (!response) {
                    return;
                }
                if (response.error) {
                    this.errorHandler.handleSpindleError(response.error);
                    return;
                }
                if (response.latex) {
                    this.textOutput = {
                        extension: 'tex',
                        text: response.latex
                    }
                }
                if (response.redirect) {
                    // Opens a new tab.
                    window.open(response.redirect, "_blank");
                }
                if (response.pdf) {
                    const base64 = response.pdf;
                    const linkSource = `data:application/pdf;base64,${base64}`;
                    const fileName = "spindleParseResult.pdf";
                    this.downloadFile(fileName, linkSource);
                }
                if (response.term && response.lexical_phrases) {
                    this.term = response.term;
                    this.lexicalPhrases = response.lexical_phrases;
                }
                if (response.proof) {
                    this.textOutput = {
                        extension: 'json',
                        text: this.JSONPipe.transform(response.proof)
                    }
                }
                if (response.term && response.lexical_phrases) {
                    this.term = response.term;
                    this.lexicalPhrases = response.lexical_phrases;
                }
            });
    }

<<<<<<< HEAD
    parse(): void {
        this.export("term-table");
=======
    parse() {
        this.export('term-table');
>>>>>>> 2cf843f7
    }

    get parsed(): boolean {
        return this.term !== null && this.lexicalPhrases.length > 0;
    }

<<<<<<< HEAD
    export(mode: SpindleMode | null): void {
=======
    export(mode: SpindleMode): void {
>>>>>>> 2cf843f7
        this.spindleInput.markAsTouched();
        this.spindleInput.updateValueAndValidity();
        const userInput = this.spindleInput.value;
        if (this.spindleInput.invalid || !userInput) {
            return;
        }
        this.loading = mode;
        this.clearResults();
        this.apiService.spindleInput$.next({
            mode: mode ?? "term-table",
            sentence: userInput,
        });
    }

    copyToClipboard(text: string): void {
        navigator.clipboard
            .writeText(text)
            .then(() => {
                this.alertService.alert$.next({
                    message: $localize`Copied to clipboard.`,
                    type: AlertType.SUCCESS,
                });
            })
            .catch(() => {
                this.alertService.alert$.next({
                    message: $localize`Failed to copy to clipboard.`,
                    type: AlertType.DANGER,
                });
            });
    }

    downloadAsFile(textData: string, extension: 'tex' | 'json'): void {
        const fileName = "spindleParseResult." + extension;
        const blob = new Blob([textData], { type: `application/${extension}` });
        const url = window.URL.createObjectURL(blob);
        this.downloadFile(fileName, url);
    }

    ngOnDestroy(): void {
        this.destroy$.next();
        this.destroy$.complete();
    }

    private clearResults(): void {
        this.term = null;
        this.textOutput = null;
        this.lexicalPhrases = [];
    }

    private downloadFile(fileName: string, url: string): void {
        const link = document.createElement("a");
        link.href = url;
        link.download = fileName;
        link.click();
        link.remove();
        window.URL.revokeObjectURL(url);
    }
}<|MERGE_RESOLUTION|>--- conflicted
+++ resolved
@@ -1,15 +1,11 @@
 import { Component, OnDestroy, OnInit } from "@angular/core";
 import { FormControl, Validators } from "@angular/forms";
 import { Subject, takeUntil } from "rxjs";
-<<<<<<< HEAD
 import {
     ApiService,
     LexicalPhrase,
     SpindleMode,
 } from "../shared/services/api.service";
-=======
-import { ApiService, LexicalPhrase, SpindleMode } from "../shared/services/api.service";
->>>>>>> 2cf843f7
 import { ErrorHandlerService } from "../shared/services/error-handler.service";
 import { AlertService } from "../shared/services/alert.service";
 import { AlertType } from "../shared/components/alert/alert.component";
@@ -35,14 +31,9 @@
     textOutput: TextOutput | null = null;
     lexicalPhrases: LexicalPhrase[] = [];
     loading: SpindleMode | null = null;
-<<<<<<< HEAD
 
     faCopy = faCopy;
     faDownload = faDownload;
-=======
-    term: string | null = null;
-    lexicalPhrases: LexicalPhrase[] = [];
->>>>>>> 2cf843f7
 
     private destroy$ = new Subject<void>();
 
@@ -100,24 +91,15 @@
             });
     }
 
-<<<<<<< HEAD
     parse(): void {
         this.export("term-table");
-=======
-    parse() {
-        this.export('term-table');
->>>>>>> 2cf843f7
     }
 
     get parsed(): boolean {
         return this.term !== null && this.lexicalPhrases.length > 0;
     }
 
-<<<<<<< HEAD
-    export(mode: SpindleMode | null): void {
-=======
     export(mode: SpindleMode): void {
->>>>>>> 2cf843f7
         this.spindleInput.markAsTouched();
         this.spindleInput.updateValueAndValidity();
         const userInput = this.spindleInput.value;
